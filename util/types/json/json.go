// Copyright 2017 PingCAP, Inc.
//
// Licensed under the Apache License, Version 2.0 (the "License");
// you may not use this file except in compliance with the License.
// You may obtain a copy of the License at
//
//     http://www.apache.org/licenses/LICENSE-2.0
//
// Unless required by applicable law or agreed to in writing, software
// distributed under the License is distributed on an "AS IS" BASIS,
// See the License for the specific language governing permissions and
// limitations under the License.

package json

import (
	"bytes"
	"encoding/json"
	"fmt"
	"strings"
	"unsafe"

	"github.com/pingcap/tidb/mysql"
	"github.com/pingcap/tidb/terror"
	"github.com/pingcap/tidb/util/hack"
)

// TypeCode indicates JSON type.
type TypeCode byte

const (
	typeCodeObject  TypeCode = 0x01
	typeCodeArray   TypeCode = 0x03
	typeCodeLiteral TypeCode = 0x04
	typeCodeInt64   TypeCode = 0x09
	typeCodeFloat64 TypeCode = 0x0b
	typeCodeString  TypeCode = 0x0c
)

const (
	jsonLiteralNil   byte = 0x00
	jsonLiteralTrue  byte = 0x01
	jsonLiteralFalse byte = 0x02
)

const unknownTypeCodeErrorMsg = "unknown type code: %d"
const unknownTypeErrorMsg = "unknown type: %s"

// JSON is for MySQL JSON type.
type JSON struct {
	typeCode TypeCode
	i64      int64
	str      string
	object   map[string]JSON
	array    []JSON
}

// CreateJSON creates a JSON from in. Panic if any error occurs.
func CreateJSON(in interface{}) JSON {
	j, err := normalize(in)
	if err != nil {
		panic(err)
	}
	return j
}

// ParseFromString parses a json from string.
func ParseFromString(s string) (j JSON, err error) {
	// TODO: implement the decoder directly.
	if len(s) == 0 {
		err = ErrInvalidJSONText.GenByArgs("The document is empty")
		return
	}
	if err = j.UnmarshalJSON(hack.Slice(s)); err != nil {
		err = ErrInvalidJSONText.GenByArgs(err)
	}
	return
}

// MarshalJSON implements Marshaler interface.
func (j JSON) MarshalJSON() ([]byte, error) {
	switch j.typeCode {
	case typeCodeObject:
		return json.Marshal(j.object)
	case typeCodeArray:
		return json.Marshal(j.array)
	case typeCodeLiteral:
		switch byte(j.i64) {
		case jsonLiteralNil:
			return []byte("null"), nil
		case jsonLiteralTrue:
			return []byte("true"), nil
		default:
			return []byte("false"), nil
		}
	case typeCodeInt64:
		return json.Marshal(j.i64)
	case typeCodeFloat64:
		f64 := *(*float64)(unsafe.Pointer(&j.i64))
		return json.Marshal(f64)
	case typeCodeString:
		return json.Marshal(j.str)
	default:
		msg := fmt.Sprintf(unknownTypeCodeErrorMsg, j.typeCode)
		panic(msg)
	}
}

// UnmarshalJSON implements Unmarshaler interface.
func (j *JSON) UnmarshalJSON(data []byte) (err error) {
	var decoder = json.NewDecoder(bytes.NewReader(data))
	decoder.UseNumber()
	var in interface{}
	if err = decoder.Decode(&in); err == nil {
		*j, err = normalize(in)
	}
	return
}

// String implements fmt.Stringer interface.
func (j JSON) String() string {
	bytes, _ := json.Marshal(j)
	return strings.TrimSpace(hack.String(bytes))
<<<<<<< HEAD
}

// Type returns type of JSON as string.
func (j JSON) Type() string {
	switch j.typeCode {
	case typeCodeObject:
		return "OBJECT"
	case typeCodeArray:
		return "ARRAY"
	case typeCodeLiteral:
		switch byte(j.i64) {
		case jsonLiteralNil:
			return "NULL"
		default:
			return "BOOLEAN"
		}
	case typeCodeInt64:
		return "INTEGER"
	case typeCodeFloat64:
		return "DOUBLE"
	case typeCodeString:
		return "STRING"
	default:
		msg := fmt.Sprintf(unknownTypeCodeErrorMsg, j.typeCode)
		panic(msg)
	}
=======
>>>>>>> 01dd7250
}

var (
	// ErrInvalidJSONText means invalid JSON text.
	ErrInvalidJSONText = terror.ClassJSON.New(mysql.ErrInvalidJSONText, mysql.MySQLErrName[mysql.ErrInvalidJSONText])
	// ErrInvalidJSONPath means invalid JSON path.
	ErrInvalidJSONPath = terror.ClassJSON.New(mysql.ErrInvalidJSONPath, mysql.MySQLErrName[mysql.ErrInvalidJSONPath])
	// ErrInvalidJSONData means invalid JSON data.
	ErrInvalidJSONData = terror.ClassJSON.New(mysql.ErrInvalidJSONData, mysql.MySQLErrName[mysql.ErrInvalidJSONData])
)

func init() {
	terror.ErrClassToMySQLCodes[terror.ClassJSON] = map[terror.ErrCode]uint16{
		mysql.ErrInvalidJSONText: mysql.ErrInvalidJSONText,
		mysql.ErrInvalidJSONPath: mysql.ErrInvalidJSONPath,
		mysql.ErrInvalidJSONData: mysql.ErrInvalidJSONData,
	}
}<|MERGE_RESOLUTION|>--- conflicted
+++ resolved
@@ -121,35 +121,6 @@
 func (j JSON) String() string {
 	bytes, _ := json.Marshal(j)
 	return strings.TrimSpace(hack.String(bytes))
-<<<<<<< HEAD
-}
-
-// Type returns type of JSON as string.
-func (j JSON) Type() string {
-	switch j.typeCode {
-	case typeCodeObject:
-		return "OBJECT"
-	case typeCodeArray:
-		return "ARRAY"
-	case typeCodeLiteral:
-		switch byte(j.i64) {
-		case jsonLiteralNil:
-			return "NULL"
-		default:
-			return "BOOLEAN"
-		}
-	case typeCodeInt64:
-		return "INTEGER"
-	case typeCodeFloat64:
-		return "DOUBLE"
-	case typeCodeString:
-		return "STRING"
-	default:
-		msg := fmt.Sprintf(unknownTypeCodeErrorMsg, j.typeCode)
-		panic(msg)
-	}
-=======
->>>>>>> 01dd7250
 }
 
 var (

--- conflicted
+++ resolved
@@ -69,11 +69,7 @@
 		for _, cond := range sel.Conditions {
 			conds = append(conds, cond.Clone())
 		}
-<<<<<<< HEAD
-		ts.AccessCondition, newSel.Conditions = DetachTableScanConditions(conds, GetPkName(table))
-=======
 		ts.AccessCondition, newSel.Conditions = ranger.DetachTableScanConditions(conds, table.GetPkName())
->>>>>>> 9a9db91f
 		ts.TableConditionPBExpr, ts.tableFilterConditions, newSel.Conditions =
 			expression.ExpressionsToPB(sc, newSel.Conditions, client)
 		ranges, err := ranger.BuildTableRange(ts.AccessCondition, sc)
